# Basic formulas

<div align="center">
  <table>
      <tr>
          <!-- Do not translate this table -->
          <td><a href="./README.md"> English </a></td>
          <td><a href="./README-ES.md"> Spanish </a></td>
      </tr>
  </table>
</div>

The basic formulas focus on functions that are implemented in the rest of the functions dedicated to each of the queuing theory models.
Among these formulas are:

<<<<<<< HEAD
| **_Index_**      | **Definition**                                           |
| ------------------------ | -------------------------------------------------------------- |
=======
| **_Index_**               | **Definition**                                                 |
| ------------------------- | -------------------------------------------------------------- |
>>>>>>> 4684c0ea
| _[Inverse](#inverse)_     | Calculates the inverse of a given number.                      |
| _[Percent](#percent)_     | Calculates the percentage of a number.                         |
| _[Convert](#convert)_     | Transforms a given unit of time into another.                  |
| _[Summation](#summation)_ | Calculates the sum of an expression.                           |
| _[Rho](#rho)_             | Calculates the system utilization factor or traffic intensity. |

## Inverse

<<<<<<< HEAD
The ``Inverse`` function calculates the inverse of a number. The inverse of a number is another number that, when multiplied by the first number, gives 1. For example, the inverse of 2 is 0.5, because 2 * 0.5 = 1.

### Parameters

The ``Inverse`` function has two parameters:

- ``val``: The value of which the inverse is to be calculated. The default value is 1.
- ``decimals``: The number of decimal places to round the result. The default value is 4.

### Return

The ``Inverse`` function returns the inverse of the specified value as a number.

### Errors

The ``Inverse`` function can throw the following errors:

- ``Error``: If the ``val`` parameter is equal to 0.
- ``Error``: If the ``val`` parameter is not valid.
- ``Error``: If the ```decimals`` parameter is not valid.
=======
The `Inverse` function calculates the inverse of a number. The inverse of a number is another number that, when multiplied by the first number, gives 1. For example, the inverse of 2 is 0.5, because 2 \* 0.5 = 1.

### Parameters

The `Inverse` function has two parameters:

- `val`: The value of which the inverse is to be calculated. The default value is 1.
- `decimals`: The number of decimal places to round the result. The default value is 4.

### Return

The `Inverse` function returns the inverse of the specified value as a number.

### Errors

The `Inverse` function can throw the following errors:

- `Error`: If the `val` parameter is equal to 0.
- `Error`: If the `val` parameter is not valid.
- `Error`: If the ``decimals` parameter is not valid.
>>>>>>> 4684c0ea

### Example

The following code calculates the inverse of 2 and rounds the result to 4 decimal places:

```typescript
const val = 2;
const decimals = 4;
const result = Inverse(val, decimals);
console.log(result); // 0.5000
```

### Mathematical explanation

<<<<<<< HEAD
The ``Inverse`` function calculates the inverse of a number by dividing 1 by the specified value. Mathematically, this can be expressed as:
=======
The `Inverse` function calculates the inverse of a number by dividing 1 by the specified value. Mathematically, this can be expressed as:
>>>>>>> 4684c0ea

```Matlab
Inverse(val) = 1 / val
```

## Percent

<<<<<<< HEAD
The ``Percent`` function converts a number to a percentage format. Percent is a way of expressing a quantity as a part of a whole. Example, 25% means 25 out of 100, or 0.25 out of 1.

It is recommended that, when 100% is equal to 1 and the value you want to calculate the percentage is less than this 1, use the standard form of the method (Only passing the ``value`` parameter).

The method in its standard form represents a multiplication of the parameter ``value`` by 100%, while the method in its divisional variant, has the form of the division between the parameter ``value`` with the parameter ``total`` and then multiplied by 100%.

### Parameters

The ``Percent`` function has four parameters:

- ``value``: The value to be converted to a percentage. The default value is 0.
- ``total``: The total used for conversion. The default value is 100.
- ``type``: The conversion type. Can be ``true`` (multiplication), ``false`` (division), ``"MULTIPLY"``, or ``"DIVISION"``. The default value is ``true``.
- ``decimals``: The number of decimal places to round the result. The default value is 4.

### Return

The ``Percent`` function returns the value converted to a percentage as a string..

### Errors

The ``Percent`` function can throw the following errors:

- ``Error``: If the ``val`` parameter is invalid.
- ``Error``: If parameter ``total`` is invalid.
- ``Error``: If parameter ``total`` is equal to 0.
- ``Error``: If the ``type`` parameter is invalid.
- ``Error``: If parameter ``decimals`` is invalid.
=======
La función `Percent` convierte un número a un formato de porcentaje. El porcentaje es una forma de expresar una cantidad como una parte de un todo. Por ejemplo, 25% significa 25 de cada 100, o 0.25 de 1.

It is recommended that, when 100% is equal to 1 and the value you want to calculate the percentage is less than this 1, use the standard form of the method (Only passing the `value` parameter).

The method in its standard form represents a multiplication of the parameter `value` by 100%, while the method in its divisional variant, has the form of the division between the parameter `value` with the parameter `total` and then multiplied by 100%.

### Parameters

The `Percent` function has four parameters:

- `value`: The value to be converted to a percentage. The default value is 0.
- `total`: The total used for conversion. The default value is 100.
- `type`: The conversion type. Can be `true` (multiplication), `false` (division), `"MULTIPLY"`, or `"DIVISION"`. The default value is `true`.
- `decimals`: The number of decimal places to round the result. The default value is 4.

### Return

The `Percent` function returns the value converted to a percentage as a string..

### Errors

The `Percent` function can throw the following errors:

- `Error`: If the `val` parameter is invalid.
- `Error`: If parameter `total` is invalid.
- `Error`: If parameter `total` is equal to 0.
- `Error`: If the `type` parameter is invalid.
- `Error`: If parameter `decimals` is invalid.
>>>>>>> 4684c0ea

### Example

The following code converts 0.25 to a percentage using multiplication:

```typescript
const value = 0.25;
const result = Percent(value); // "25%"
```

The following code converts 50 to a percentage using division:

```typescript
const value = 50;
const total = 200;
const result = Percent(value, total, false); // "25%"
```

### Mathematical explanation

<<<<<<< HEAD
The ``Percent`` function converts a number to a percentage by formatting it as:
=======
The `Percent` function converts a number to a percentage by formatting it as:
>>>>>>> 4684c0ea

```matlab
Percent(num, total, true) = num * total%
```

or

```matlab
Percent(num, total, false) = num / total * 100%
```

<<<<<<< HEAD
Depending on the value of the ``type`` parameter.

## Convert

The ``Convert`` function converts a time value from one unit to another.

*Note*: It is recommended to use the [``time``](https://github.com/gustavoerivero/QuantaQueue/blob/main/src/time/README.md) variable provided by the library.

The ``Convert`` function has four parameters:

- ``sourceValue``: The value of the time to convert.
- ``sourceUnit``: The source time unit.
- ``targetUnit``: The target time unit.
- ``decimals``: The number of decimals to round the result to. The default value is 4.

### Return

The ``Convert`` function returns the value converted to the specified time unit as a number.

### Errors

The ``Convert`` function may throw the following errors:

- ``Error``: If the ``sourceUnit`` variable does not have a numeric value.
- ``Error``: If the variable ```sourceValue`` does not have a numeric value.
- ``Error``: If the ``targetUnit`` variable does not have a numeric value.
- ``Error``: If the variable ```sourceValue`` is equal to zero.
- ``Error``: If the ``sourceUnit`` variable is equal to zero.
=======
Depending on the value of the `type` parameter.

## Convert

The `Convert` function converts a time value from one unit to another.

_Note_: It is recommended to use the [`time`](https://github.com/gustavoerivero/QuantaQueue/blob/main/src/time/README.md) variable provided by the library.

The `Convert` function has four parameters:

- `sourceValue`: The value of the time to convert.
- `sourceUnit`: The source time unit.
- `targetUnit`: The target time unit.
- `decimals`: The number of decimals to round the result to. The default value is 4.

### Return

The `Convert` function returns the value converted to the specified time unit as a number.

### Errors

The `Convert` function may throw the following errors:

- `Error`: If the `sourceUnit` variable does not have a numeric value.
- `Error`: If the variable ``sourceValue` does not have a numeric value.
- `Error`: If the `targetUnit` variable does not have a numeric value.
- `Error`: If the variable ``sourceValue` is equal to zero.
- `Error`: If the `sourceUnit` variable is equal to zero.
>>>>>>> 4684c0ea

### Example

The following code converts 30 minutes to hours:

```typescript
import { time, Convert } from "quantaqueue".

const minutes = 30;
const sourceUnit = time.find(unit => unit.text === 'Minute')!.value; // 60 (seconds)
const targetUnit = time.find(unit => unit.text === 'Hour')!.value; // 3600 (seconds)
const convertedValue = Convert(minutes, sourceUnit, targetUnit); // 0.5
```

### Mathematical explanation

<<<<<<< HEAD
The ``Convert`` function converts a time value from one unit to another using the following formula:
=======
The `Convert` function converts a time value from one unit to another using the following formula:
>>>>>>> 4684c0ea

```matlab
convertedValue = (1 / (sourceValue * sourceUnit)) * targetUnit
```

where:

<<<<<<< HEAD
- ``sourceValue``: The value of the time to convert.
- ``sourceUnit``: The source time unit.
- ``targetValue``: The target time unit.
=======
- `sourceValue`: The value of the time to convert.
- `sourceUnit`: The source time unit.
- `targetValue`: The target time unit.
>>>>>>> 4684c0ea

For example, to convert 30 minutes to hours, the following formula would be used:

```matlab
convertedValue = (1 / (30 * 60)) * 3600
```

<<<<<<< HEAD
This would result in a converted value of ``0.5``, which is equivalent to 30 minutes in hours.

Now, the first part of the formula, ``1 / (sourceValue * sourceUnit)``, represents the number of times the source time unit is contained in the target time unit. For example, 60 minutes are contained in 1 hour a total of 60 times.

The second part of the formula, ``* targetUnit``, represents the value of the target time unit. For example, the value of 1 hour is 3600 seconds.
=======
This would result in a converted value of `0.5`, which is equivalent to 30 minutes in hours.

Now, the first part of the formula, `1 / (sourceValue * sourceUnit)`, represents the number of times the source time unit is contained in the target time unit. For example, 60 minutes are contained in 1 hour a total of 60 times.

The second part of the formula, `* targetUnit`, represents the value of the target time unit. For example, the value of 1 hour is 3600 seconds.
>>>>>>> 4684c0ea

The product of these two parts of the formula is the converted value, which is the number of target time units that equal the source time value.

## Summation

<<<<<<< HEAD
The ``Summation`` function calculates the sum of an expression over a range of values.

### Parameters

The ``Summation`` function has four parameters:

- ``lowerLimit``: The lower limit of the summation range. The default value is 0.
- ``upperLimit``: The upper limit of the summation range. The default value is 0.
- ``expression``: The expression to evaluate at each iteration of the sum. The default value is ``"n"``.
- ``decimals``: The number of decimals to round the result to. The default value is 4.

### Return

The ``Summation`` function returns the sum of the expression over the range of values as a number.

### Errors

The ``Summation`` function may throw the following errors:

- ``Error``: If the variable ``lowerLimit`` does not have a numeric value.
- ``Error``: If the variable ``upperLimit`` does not have a numeric value.
- ``Error``: If the variable ``expression`` does not have a string value.
- ``Error``: If the variable ``decimals`` does not have a numeric value.

The ``Summation`` function can be slow for large ranges of values.

### Example

The following code calculates the sum of ``(n+1)/2`` from 1 to 5:
=======
The `Summation` function calculates the sum of an expression over a range of values.

### Parameters

The `Summation` function has four parameters:

- `lowerLimit`: The lower limit of the summation range. The default value is 0.
- `upperLimit`: The upper limit of the summation range. The default value is 0.
- `expression`: The expression to evaluate at each iteration of the sum. The default value is `"n"`.
- `decimals`: The number of decimals to round the result to. The default value is 4.

### Return

The `Summation` function returns the sum of the expression over the range of values as a number.

### Errors

The `Summation` function may throw the following errors:

- `Error`: If the variable `lowerLimit` does not have a numeric value.
- `Error`: If the variable `upperLimit` does not have a numeric value.
- `Error`: If the variable `expression` does not have a string value.
- `Error`: If the variable `decimals` does not have a numeric value.

The `Summation` function can be slow for large ranges of values.

### Example

The following code calculates the sum of `(n+1)/2` from 1 to 5:
>>>>>>> 4684c0ea

```typescript
// Calculates the sum of (n+1)/2 from 1 to 5:
const lowerLimit = 1;
const upperLimit = 5;
const expression: '(n+1)/2';

const result = Summation(lowerLimit, upperLimit, expression); // 10
```

### Mathematical explanation

<<<<<<< HEAD
The ``Summation`` function calculates the sum of an expression over a range of values, using the specified lower bound, upper bound and the expression. The expression may contain the variable ``n`` which represents the current value at each iteration. The result is rounded to the specified number of decimal places.

The `Summation` function works as follows:

1. Initializes the variable ``sum`` to 0.
2. Initializes the variable ``n`` to the lower limit.
3. Iterates over the range of values, from the lower bound to the upper bound.
4. At each iteration, evaluate the expression and add the result to the variable ``sum``.
5. At the end of the iteration, the variable ``sum`` contains the sum of the expression over the range of values.
6. The ``Summation`` function returns the variable ``sum``.

In other words, the ``Summation`` function uses the following formula to calculate the sum of an expression over a range of values:
=======
The `Summation` function calculates the sum of an expression over a range of values, using the specified lower bound, upper bound and the expression. The expression may contain the variable `n` which represents the current value at each iteration. The result is rounded to the specified number of decimal places.

The ``Summation` function works as follows:

1. Initializes the variable `sum` to 0.
2. Initializes the variable `n` to the lower limit.
3. Iterates over the range of values, from the lower bound to the upper bound.
4. At each iteration, evaluate the expression and add the result to the variable `sum`.
5. At the end of the iteration, the variable `sum` contains the sum of the expression over the range of values.
6. The `Summation` function returns the variable `sum`.

In other words, the `Summation` function uses the following formula to calculate the sum of an expression over a range of values:
>>>>>>> 4684c0ea

```typescript
sum = (n_1 + n_2 + ... + n_k)
```

where:

<<<<<<< HEAD
- ``n_1, n_2, ..., n_k`` are the values in the range.

The ``Summation`` function calculates the sum of the values in the range by adding the values one by one.

## Rho

The ``Rho`` function calculates the system utilization factor or traffic intensity. This factor indicates the proportion of time the queuing system is busy.

### Parameters

The ``Rho`` function has four parameters:

- ``lambda``: The rate at which customers arrive at the system. The default value is 0.
- ``mu``: The rate of customers served in the system. The default value is 1.
- ``serverSize``: The number of servers in the system. The default value is 1.
- ``decimals``: The number of decimals to round the result to. The default value is 4.

### Return

The ``Rho`` function returns the system utilization factor or traffic intensity as a number.

### Errors

The ``Rho`` function may throw the following errors:

- ``Error``: If the ``lambda`` variable does not have a numeric value.
- ``Error``: If the variable ``mu`` does not have a numeric value.
- ``Error``: If the variable ``serverSize`` does not have a numeric value.
- ``Error``: If the variable ````decimals``` does not have a numeric value.
- ``Error``: If the variable ``mu`` is equal to 0.
- ``Error``: If the variable ``serverSize`` is equal to 0.
=======
- `n_1, n_2, ..., n_k` are the values in the range.

The `Summation` function calculates the sum of the values in the range by adding the values one by one.

## Rho

The `Rho` function calculates the system utilization factor or traffic intensity. This factor indicates the proportion of time the queuing system is busy.

### Parameters

The `Rho` function has four parameters:

- `lambda`: The rate at which customers arrive at the system. The default value is 0.
- `mu`: The rate of customers served in the system. The default value is 1.
- `serverSize`: The number of servers in the system. The default value is 1.
- `decimals`: The number of decimals to round the result to. The default value is 4.

### Return

The `Rho` function returns the system utilization factor or traffic intensity as a number.

### Errors

The `Rho` function may throw the following errors:

- `Error`: If the `lambda` variable does not have a numeric value.
- `Error`: If the variable `mu` does not have a numeric value.
- `Error`: If the variable `serverSize` does not have a numeric value.
- `Error`: If the variable ``decimals` does not have a numeric value.
- `Error`: If the variable `mu` is equal to 0.
- `Error`: If the variable `serverSize` is equal to 0.
>>>>>>> 4684c0ea

### Example

The following code calculates the system utilization factor for a system with the following parameters:

```typescript
const lambda = 10;
const mu = 5;
const serverSize = 3;

const result = Rho(lambda, mu, serverSize); // 0.6667
```

### Mathematical explanation

The system utilization factor, also known as traffic intensity, represents the average fraction of time that the system's servers are busy serving customers. It is calculated as the ratio of the customer arrival rate to the product of the service rate and the number of servers in the system.

The system utilization factor indicates the level of system congestion or activity. A value less than 1 indicates that the system is stable and the number of customers in the system will not grow indefinitely. However, a value greater than 1 suggests that the system is overloaded and the number of customers will increase without limit.

Generally, the utilization factor is required to be less than one. Its formula is given by:

```matlab
Rho = lambda / (serverSize * mu)
```

Where:

<<<<<<< HEAD
- ``lambda``: Average rate of client arrivals to the system.
- ``mu``: Average rate of clients served in the system.
- ``serverSize``: Number of servers in the system.

Therefore:

- If ``Rho > 1``: The system is overcrowded most of the time, i.e., the queue is permanently growing.
- If ``Rho < 1``: The system is stable.
- If ``Rho = 1``: The system is relentlessly serving but not letting the queue grow.

For example, if ``Rho = 0.9``, it indicates that 90% of the time the queuing system is busy and 10% of the time it is not.
=======
- `lambda`: Average rate of client arrivals to the system.
- `mu`: Average rate of clients served in the system.
- `serverSize`: Number of servers in the system.

Therefore:

- If `Rho > 1`: The system is overcrowded most of the time, i.e., the queue is permanently growing.
- If `Rho < 1`: The system is stable.
- If `Rho = 1`: The system is relentlessly serving but not letting the queue grow.

For example, if `Rho = 0.9`, it indicates that 90% of the time the queuing system is busy and 10% of the time it is not.
>>>>>>> 4684c0ea
<|MERGE_RESOLUTION|>--- conflicted
+++ resolved
@@ -13,13 +13,8 @@
 The basic formulas focus on functions that are implemented in the rest of the functions dedicated to each of the queuing theory models.
 Among these formulas are:
 
-<<<<<<< HEAD
-| **_Index_**      | **Definition**                                           |
-| ------------------------ | -------------------------------------------------------------- |
-=======
 | **_Index_**               | **Definition**                                                 |
 | ------------------------- | -------------------------------------------------------------- |
->>>>>>> 4684c0ea
 | _[Inverse](#inverse)_     | Calculates the inverse of a given number.                      |
 | _[Percent](#percent)_     | Calculates the percentage of a number.                         |
 | _[Convert](#convert)_     | Transforms a given unit of time into another.                  |
@@ -28,28 +23,6 @@
 
 ## Inverse
 
-<<<<<<< HEAD
-The ``Inverse`` function calculates the inverse of a number. The inverse of a number is another number that, when multiplied by the first number, gives 1. For example, the inverse of 2 is 0.5, because 2 * 0.5 = 1.
-
-### Parameters
-
-The ``Inverse`` function has two parameters:
-
-- ``val``: The value of which the inverse is to be calculated. The default value is 1.
-- ``decimals``: The number of decimal places to round the result. The default value is 4.
-
-### Return
-
-The ``Inverse`` function returns the inverse of the specified value as a number.
-
-### Errors
-
-The ``Inverse`` function can throw the following errors:
-
-- ``Error``: If the ``val`` parameter is equal to 0.
-- ``Error``: If the ``val`` parameter is not valid.
-- ``Error``: If the ```decimals`` parameter is not valid.
-=======
 The `Inverse` function calculates the inverse of a number. The inverse of a number is another number that, when multiplied by the first number, gives 1. For example, the inverse of 2 is 0.5, because 2 \* 0.5 = 1.
 
 ### Parameters
@@ -70,7 +43,6 @@
 - `Error`: If the `val` parameter is equal to 0.
 - `Error`: If the `val` parameter is not valid.
 - `Error`: If the ``decimals` parameter is not valid.
->>>>>>> 4684c0ea
 
 ### Example
 
@@ -85,11 +57,7 @@
 
 ### Mathematical explanation
 
-<<<<<<< HEAD
-The ``Inverse`` function calculates the inverse of a number by dividing 1 by the specified value. Mathematically, this can be expressed as:
-=======
 The `Inverse` function calculates the inverse of a number by dividing 1 by the specified value. Mathematically, this can be expressed as:
->>>>>>> 4684c0ea
 
 ```Matlab
 Inverse(val) = 1 / val
@@ -97,37 +65,7 @@
 
 ## Percent
 
-<<<<<<< HEAD
-The ``Percent`` function converts a number to a percentage format. Percent is a way of expressing a quantity as a part of a whole. Example, 25% means 25 out of 100, or 0.25 out of 1.
-
-It is recommended that, when 100% is equal to 1 and the value you want to calculate the percentage is less than this 1, use the standard form of the method (Only passing the ``value`` parameter).
-
-The method in its standard form represents a multiplication of the parameter ``value`` by 100%, while the method in its divisional variant, has the form of the division between the parameter ``value`` with the parameter ``total`` and then multiplied by 100%.
-
-### Parameters
-
-The ``Percent`` function has four parameters:
-
-- ``value``: The value to be converted to a percentage. The default value is 0.
-- ``total``: The total used for conversion. The default value is 100.
-- ``type``: The conversion type. Can be ``true`` (multiplication), ``false`` (division), ``"MULTIPLY"``, or ``"DIVISION"``. The default value is ``true``.
-- ``decimals``: The number of decimal places to round the result. The default value is 4.
-
-### Return
-
-The ``Percent`` function returns the value converted to a percentage as a string..
-
-### Errors
-
-The ``Percent`` function can throw the following errors:
-
-- ``Error``: If the ``val`` parameter is invalid.
-- ``Error``: If parameter ``total`` is invalid.
-- ``Error``: If parameter ``total`` is equal to 0.
-- ``Error``: If the ``type`` parameter is invalid.
-- ``Error``: If parameter ``decimals`` is invalid.
-=======
-La función `Percent` convierte un número a un formato de porcentaje. El porcentaje es una forma de expresar una cantidad como una parte de un todo. Por ejemplo, 25% significa 25 de cada 100, o 0.25 de 1.
+The `Percent` function converts a number to a percentage format. Percent is a way of expressing a quantity as a part of a whole. Example, 25% means 25 out of 100, or 0.25 out of 1.
 
 It is recommended that, when 100% is equal to 1 and the value you want to calculate the percentage is less than this 1, use the standard form of the method (Only passing the `value` parameter).
 
@@ -155,7 +93,6 @@
 - `Error`: If parameter `total` is equal to 0.
 - `Error`: If the `type` parameter is invalid.
 - `Error`: If parameter `decimals` is invalid.
->>>>>>> 4684c0ea
 
 ### Example
 
@@ -176,11 +113,7 @@
 
 ### Mathematical explanation
 
-<<<<<<< HEAD
-The ``Percent`` function converts a number to a percentage by formatting it as:
-=======
 The `Percent` function converts a number to a percentage by formatting it as:
->>>>>>> 4684c0ea
 
 ```matlab
 Percent(num, total, true) = num * total%
@@ -192,36 +125,6 @@
 Percent(num, total, false) = num / total * 100%
 ```
 
-<<<<<<< HEAD
-Depending on the value of the ``type`` parameter.
-
-## Convert
-
-The ``Convert`` function converts a time value from one unit to another.
-
-*Note*: It is recommended to use the [``time``](https://github.com/gustavoerivero/QuantaQueue/blob/main/src/time/README.md) variable provided by the library.
-
-The ``Convert`` function has four parameters:
-
-- ``sourceValue``: The value of the time to convert.
-- ``sourceUnit``: The source time unit.
-- ``targetUnit``: The target time unit.
-- ``decimals``: The number of decimals to round the result to. The default value is 4.
-
-### Return
-
-The ``Convert`` function returns the value converted to the specified time unit as a number.
-
-### Errors
-
-The ``Convert`` function may throw the following errors:
-
-- ``Error``: If the ``sourceUnit`` variable does not have a numeric value.
-- ``Error``: If the variable ```sourceValue`` does not have a numeric value.
-- ``Error``: If the ``targetUnit`` variable does not have a numeric value.
-- ``Error``: If the variable ```sourceValue`` is equal to zero.
-- ``Error``: If the ``sourceUnit`` variable is equal to zero.
-=======
 Depending on the value of the `type` parameter.
 
 ## Convert
@@ -250,7 +153,6 @@
 - `Error`: If the `targetUnit` variable does not have a numeric value.
 - `Error`: If the variable ``sourceValue` is equal to zero.
 - `Error`: If the `sourceUnit` variable is equal to zero.
->>>>>>> 4684c0ea
 
 ### Example
 
@@ -267,11 +169,7 @@
 
 ### Mathematical explanation
 
-<<<<<<< HEAD
-The ``Convert`` function converts a time value from one unit to another using the following formula:
-=======
 The `Convert` function converts a time value from one unit to another using the following formula:
->>>>>>> 4684c0ea
 
 ```matlab
 convertedValue = (1 / (sourceValue * sourceUnit)) * targetUnit
@@ -279,15 +177,9 @@
 
 where:
 
-<<<<<<< HEAD
-- ``sourceValue``: The value of the time to convert.
-- ``sourceUnit``: The source time unit.
-- ``targetValue``: The target time unit.
-=======
 - `sourceValue`: The value of the time to convert.
 - `sourceUnit`: The source time unit.
 - `targetValue`: The target time unit.
->>>>>>> 4684c0ea
 
 For example, to convert 30 minutes to hours, the following formula would be used:
 
@@ -295,55 +187,16 @@
 convertedValue = (1 / (30 * 60)) * 3600
 ```
 
-<<<<<<< HEAD
-This would result in a converted value of ``0.5``, which is equivalent to 30 minutes in hours.
-
-Now, the first part of the formula, ``1 / (sourceValue * sourceUnit)``, represents the number of times the source time unit is contained in the target time unit. For example, 60 minutes are contained in 1 hour a total of 60 times.
-
-The second part of the formula, ``* targetUnit``, represents the value of the target time unit. For example, the value of 1 hour is 3600 seconds.
-=======
 This would result in a converted value of `0.5`, which is equivalent to 30 minutes in hours.
 
 Now, the first part of the formula, `1 / (sourceValue * sourceUnit)`, represents the number of times the source time unit is contained in the target time unit. For example, 60 minutes are contained in 1 hour a total of 60 times.
 
 The second part of the formula, `* targetUnit`, represents the value of the target time unit. For example, the value of 1 hour is 3600 seconds.
->>>>>>> 4684c0ea
 
 The product of these two parts of the formula is the converted value, which is the number of target time units that equal the source time value.
 
 ## Summation
 
-<<<<<<< HEAD
-The ``Summation`` function calculates the sum of an expression over a range of values.
-
-### Parameters
-
-The ``Summation`` function has four parameters:
-
-- ``lowerLimit``: The lower limit of the summation range. The default value is 0.
-- ``upperLimit``: The upper limit of the summation range. The default value is 0.
-- ``expression``: The expression to evaluate at each iteration of the sum. The default value is ``"n"``.
-- ``decimals``: The number of decimals to round the result to. The default value is 4.
-
-### Return
-
-The ``Summation`` function returns the sum of the expression over the range of values as a number.
-
-### Errors
-
-The ``Summation`` function may throw the following errors:
-
-- ``Error``: If the variable ``lowerLimit`` does not have a numeric value.
-- ``Error``: If the variable ``upperLimit`` does not have a numeric value.
-- ``Error``: If the variable ``expression`` does not have a string value.
-- ``Error``: If the variable ``decimals`` does not have a numeric value.
-
-The ``Summation`` function can be slow for large ranges of values.
-
-### Example
-
-The following code calculates the sum of ``(n+1)/2`` from 1 to 5:
-=======
 The `Summation` function calculates the sum of an expression over a range of values.
 
 ### Parameters
@@ -373,7 +226,6 @@
 ### Example
 
 The following code calculates the sum of `(n+1)/2` from 1 to 5:
->>>>>>> 4684c0ea
 
 ```typescript
 // Calculates the sum of (n+1)/2 from 1 to 5:
@@ -386,20 +238,6 @@
 
 ### Mathematical explanation
 
-<<<<<<< HEAD
-The ``Summation`` function calculates the sum of an expression over a range of values, using the specified lower bound, upper bound and the expression. The expression may contain the variable ``n`` which represents the current value at each iteration. The result is rounded to the specified number of decimal places.
-
-The `Summation` function works as follows:
-
-1. Initializes the variable ``sum`` to 0.
-2. Initializes the variable ``n`` to the lower limit.
-3. Iterates over the range of values, from the lower bound to the upper bound.
-4. At each iteration, evaluate the expression and add the result to the variable ``sum``.
-5. At the end of the iteration, the variable ``sum`` contains the sum of the expression over the range of values.
-6. The ``Summation`` function returns the variable ``sum``.
-
-In other words, the ``Summation`` function uses the following formula to calculate the sum of an expression over a range of values:
-=======
 The `Summation` function calculates the sum of an expression over a range of values, using the specified lower bound, upper bound and the expression. The expression may contain the variable `n` which represents the current value at each iteration. The result is rounded to the specified number of decimal places.
 
 The ``Summation` function works as follows:
@@ -412,7 +250,6 @@
 6. The `Summation` function returns the variable `sum`.
 
 In other words, the `Summation` function uses the following formula to calculate the sum of an expression over a range of values:
->>>>>>> 4684c0ea
 
 ```typescript
 sum = (n_1 + n_2 + ... + n_k)
@@ -420,39 +257,6 @@
 
 where:
 
-<<<<<<< HEAD
-- ``n_1, n_2, ..., n_k`` are the values in the range.
-
-The ``Summation`` function calculates the sum of the values in the range by adding the values one by one.
-
-## Rho
-
-The ``Rho`` function calculates the system utilization factor or traffic intensity. This factor indicates the proportion of time the queuing system is busy.
-
-### Parameters
-
-The ``Rho`` function has four parameters:
-
-- ``lambda``: The rate at which customers arrive at the system. The default value is 0.
-- ``mu``: The rate of customers served in the system. The default value is 1.
-- ``serverSize``: The number of servers in the system. The default value is 1.
-- ``decimals``: The number of decimals to round the result to. The default value is 4.
-
-### Return
-
-The ``Rho`` function returns the system utilization factor or traffic intensity as a number.
-
-### Errors
-
-The ``Rho`` function may throw the following errors:
-
-- ``Error``: If the ``lambda`` variable does not have a numeric value.
-- ``Error``: If the variable ``mu`` does not have a numeric value.
-- ``Error``: If the variable ``serverSize`` does not have a numeric value.
-- ``Error``: If the variable ````decimals``` does not have a numeric value.
-- ``Error``: If the variable ``mu`` is equal to 0.
-- ``Error``: If the variable ``serverSize`` is equal to 0.
-=======
 - `n_1, n_2, ..., n_k` are the values in the range.
 
 The `Summation` function calculates the sum of the values in the range by adding the values one by one.
@@ -484,7 +288,6 @@
 - `Error`: If the variable ``decimals` does not have a numeric value.
 - `Error`: If the variable `mu` is equal to 0.
 - `Error`: If the variable `serverSize` is equal to 0.
->>>>>>> 4684c0ea
 
 ### Example
 
@@ -512,19 +315,6 @@
 
 Where:
 
-<<<<<<< HEAD
-- ``lambda``: Average rate of client arrivals to the system.
-- ``mu``: Average rate of clients served in the system.
-- ``serverSize``: Number of servers in the system.
-
-Therefore:
-
-- If ``Rho > 1``: The system is overcrowded most of the time, i.e., the queue is permanently growing.
-- If ``Rho < 1``: The system is stable.
-- If ``Rho = 1``: The system is relentlessly serving but not letting the queue grow.
-
-For example, if ``Rho = 0.9``, it indicates that 90% of the time the queuing system is busy and 10% of the time it is not.
-=======
 - `lambda`: Average rate of client arrivals to the system.
 - `mu`: Average rate of clients served in the system.
 - `serverSize`: Number of servers in the system.
@@ -535,5 +325,4 @@
 - If `Rho < 1`: The system is stable.
 - If `Rho = 1`: The system is relentlessly serving but not letting the queue grow.
 
-For example, if `Rho = 0.9`, it indicates that 90% of the time the queuing system is busy and 10% of the time it is not.
->>>>>>> 4684c0ea
+For example, if `Rho = 0.9`, it indicates that 90% of the time the queuing system is busy and 10% of the time it is not.